--- conflicted
+++ resolved
@@ -10,15 +10,10 @@
 REPO_DIR="$(cd "${SCRIPT_DIR}/.." && pwd)"
 SECONDARY_DIR="${REPO_DIR}/secondary-droplet"
 LOG_FILE="/var/log/bwb_post_deploy.log"
-<<<<<<< HEAD
 STATE_DIR="/var/lib/bwb-post-deploy"
 
 mkdir -p "$(dirname "${LOG_FILE}")"
 mkdir -p "${STATE_DIR}"
-=======
-
-mkdir -p "$(dirname "${LOG_FILE}")"
->>>>>>> c58b9cf2
 exec > >(tee -a "${LOG_FILE}") 2>&1
 
 log() {
@@ -29,7 +24,6 @@
     command -v systemctl >/dev/null 2>&1
 }
 
-<<<<<<< HEAD
 declare -i SYNC_LAST_CHANGED=0
 declare -i NEED_SYSTEMD_RELOAD=0
 declare -i RESTART_YOUTUBE_FALLBACK=0
@@ -37,15 +31,12 @@
 declare -i RESTART_STATUS_MONITOR=0
 declare -i RESTART_WATCHER=0
 
-=======
->>>>>>> c58b9cf2
 sync_file() {
     local source=$1
     local destination=$2
     local mode=$3
     local owner=${4:-root}
     local group=${5:-root}
-<<<<<<< HEAD
 
     SYNC_LAST_CHANGED=0
 
@@ -193,73 +184,11 @@
     pip3 install --no-cache-dir -r "${requirements_file}"
     printf '%s' "${current_hash}" > "${hash_file}"
     log "Dependências Python atualizadas."
-=======
-
-    if [[ ! -e "${source}" ]]; then
-        log "Aviso: ${source} não encontrado; a ignorar."
-        return 1
-    fi
-
-    install -m "${mode}" -o "${owner}" -g "${group}" "${source}" "${destination}"
-    log "Atualizado ${destination}"
-}
-
-sync_optional_file() {
-    local source=$1
-    if [[ -e "${source}" ]]; then
-        sync_file "$@"
-    else
-        log "Opcional ${source##*/} ausente; ignorado."
-    fi
-}
-
-systemd_reload() {
-    if systemctl_available; then
-        systemctl daemon-reload
-    else
-        log "Aviso: systemctl indisponível; a ignorar daemon-reload."
-    fi
-}
-
-enable_service() {
-    local unit=$1
-    if ! systemctl_available; then
-        log "Aviso: systemctl indisponível; ${unit} não foi ativado."
-        return
-    fi
-
-    if systemctl enable --now "${unit}"; then
-        log "Serviço ${unit} ativo."
-    else
-        log "Aviso: não foi possível ativar ${unit}; ver journalctl para detalhes."
-    fi
-}
-
-restart_if_running() {
-    local unit=$1
-    if ! systemctl_available; then
-        return
-    fi
-
-    if systemctl is-active --quiet "${unit}"; then
-        if systemctl restart "${unit}"; then
-            log "Serviço ${unit} reiniciado."
-        else
-            log "Aviso: falha ao reiniciar ${unit}."
-        fi
-    fi
-}
-
-install_python_dependencies() {
-    log "Instalando dependências Python do fallback"
-    pip3 install --no-cache-dir -r "${SECONDARY_DIR}/requirements.txt"
->>>>>>> c58b9cf2
 }
 
 install_secondary_services() {
     log "Sincronizando serviço principal de fallback"
     sync_file "${SECONDARY_DIR}/bin/youtube_fallback.sh" /usr/local/bin/youtube_fallback.sh 755
-<<<<<<< HEAD
     if (( SYNC_LAST_CHANGED )); then
         RESTART_YOUTUBE_FALLBACK=1
     fi
@@ -360,76 +289,6 @@
     chown yt-restapi:yt-restapi "${state_dir}/status.json"
     chmod 640 "${state_dir}/status.json"
 
-=======
-    sync_file "${SECONDARY_DIR}/systemd/youtube-fallback.service" /etc/systemd/system/youtube-fallback.service 644
-
-    log "Sincronizando verificação automática de broadcast"
-    sync_file "${SECONDARY_DIR}/bin/ensure_broadcast.py" /usr/local/bin/ensure_broadcast.py 755
-    sync_file "${SECONDARY_DIR}/systemd/ensure-broadcast.service" /etc/systemd/system/ensure-broadcast.service 644
-    sync_file "${SECONDARY_DIR}/systemd/ensure-broadcast.timer" /etc/systemd/system/ensure-broadcast.timer 644
-}
-
-install_utilities() {
-    log "Instalando utilitários administrativos"
-    sync_optional_file "${SCRIPT_DIR}/reset_secondary_droplet.sh" /usr/local/bin/reset_secondary_droplet.sh 755
-    sync_optional_file "${SCRIPT_DIR}/status-monitor-debug.sh" /usr/local/bin/status-monitor-debug.sh 755
-}
-
-update_fallback_env() {
-    local env_file="/etc/youtube-fallback.env"
-    local defaults_file="${SECONDARY_DIR}/config/youtube-fallback.defaults"
-    local tmp_env
-    tmp_env="$(mktemp)"
-    trap 'rm -f "${tmp_env}"' RETURN
-
-    local existing_key=""
-    if [[ -f "${env_file}" ]]; then
-        existing_key=$(grep -E '^YT_KEY=' "${env_file}" | tail -n1 | cut -d'=' -f2-)
-    fi
-
-    if [[ -z "${existing_key}" ]]; then
-        existing_key='""'
-    fi
-
-    {
-        echo "# /etc/youtube-fallback.env"
-        echo "# Este ficheiro é gerido por post_deploy.sh – adicione apenas overrides."
-        echo "YT_KEY=${existing_key}"
-        echo
-        echo "# Parâmetros por defeito para referência:"
-        if [[ -f "${defaults_file}" ]]; then
-            while IFS= read -r line; do
-                [[ -z "${line}" || "${line}" =~ ^# ]] && continue
-                echo "#${line}"
-            done < "${defaults_file}"
-        fi
-    } > "${tmp_env}"
-
-    install -m 644 -o root -g root "${tmp_env}" "${env_file}"
-    trap - RETURN
-    rm -f "${tmp_env}"
-    log "Configuração /etc/youtube-fallback.env atualizada"
-}
-
-install_status_monitor() {
-    log "Instalando monitor HTTP de status"
-    sync_file "${SECONDARY_DIR}/bin/bwb_status_monitor.py" /usr/local/bin/bwb_status_monitor.py 755
-    sync_file "${SECONDARY_DIR}/systemd/yt-restapi.service" /etc/systemd/system/yt-restapi.service 644
-
-    if ! id -u yt-restapi >/dev/null 2>&1; then
-        useradd --system --no-create-home --shell /usr/sbin/nologin yt-restapi
-        log "Utilizador yt-restapi criado"
-    fi
-
-    local state_dir="/var/lib/bwb-status-monitor"
-    install -d -m 750 -o yt-restapi -g yt-restapi "${state_dir}"
-    if [[ ! -f "${state_dir}/status.json" ]]; then
-        printf '[]\n' > "${state_dir}/status.json"
-    fi
-    chown yt-restapi:yt-restapi "${state_dir}/status.json"
-    chmod 640 "${state_dir}/status.json"
-
->>>>>>> c58b9cf2
     local log_file="/var/log/bwb_status_monitor.log"
     if [[ ! -f "${log_file}" ]]; then
         touch "${log_file}"
@@ -456,7 +315,6 @@
 ENVEOF
         chmod 640 "${env_file}"
         chown yt-restapi:yt-restapi "${env_file}"
-<<<<<<< HEAD
         log "Configuração padrão criada em ${env_file}"
     fi
 
@@ -579,49 +437,10 @@
     install_status_monitor
     install_watcher
     update_backend
-=======
-    fi
-
-    install_yt_restapi_sudoers
-}
-
-install_yt_restapi_sudoers() {
-    local sudoers_file="/etc/sudoers.d/yt-restapi"
-    local tmp
-    tmp="$(mktemp)"
-
-    cat <<'SUDOEOF' > "${tmp}"
-yt-restapi ALL=(root) NOPASSWD: /bin/systemctl start youtube-fallback.service, /bin/systemctl stop youtube-fallback.service, /bin/systemctl status youtube-fallback.service
-SUDOEOF
->>>>>>> c58b9cf2
 
     apply_systemd_changes
 
-<<<<<<< HEAD
     log "Atualização concluída."
-=======
-    if command -v visudo >/dev/null 2>&1; then
-        if ! visudo -cf "${sudoers_file}" >/dev/null; then
-            rm -f "${sudoers_file}"
-            log "Erro: validação de ${sudoers_file} falhou"
-            exit 1
-        fi
-    else
-        log "Aviso: visudo não encontrado; sudoers não foi validado automaticamente."
-    fi
-}
-
-install_watcher() {
-    log "Instalando watcher de fallback do YouTube"
-    sync_file "${SECONDARY_DIR}/bin/youtube_fallback_watcher.py" /usr/local/bin/youtube_fallback_watcher.py 755
-    sync_file "${SECONDARY_DIR}/systemd/youtube-fallback-watcher.service" /etc/systemd/system/youtube-fallback-watcher.service 644
-
-    local config_file="/etc/youtube-fallback-watcher.conf"
-    if [[ ! -f "${config_file}" ]]; then
-        sync_file "${SECONDARY_DIR}/config/youtube-fallback-watcher.conf" "${config_file}" 644
-        log "Configuração padrão criada em ${config_file}"
-    fi
->>>>>>> c58b9cf2
 }
 
 update_backend() {
