--- conflicted
+++ resolved
@@ -87,22 +87,10 @@
 # Mantemos token.json intacto; /etc/youtube-fallback.env é regenerado preservando YT_KEY.
 echo "[post_deploy] youtube-fallback atualizado e env sincronizado."
 
-<<<<<<< HEAD
 # Se algum passo anterior activou um virtualenv, garantimos que a shell
 # regressa ao ambiente global ao terminar o script. Isto evita que sessões
 # interactivas fiquem "presas" num venv quando o operador executa o
 # `post_deploy.sh` manualmente.
 if command -v deactivate >/dev/null 2>&1; then
     deactivate
-fi
-=======
-echo "[post_deploy] Preparando backend do ytc-web via secondary-droplet/bin/ytc_web_backend_setup.sh..."
-ensure_python3_venv
-/root/bwb-stream2yt/secondary-droplet/bin/ytc_web_backend_setup.sh
-
-systemctl daemon-reload
-systemctl enable --now ytc-web-backend.service
-systemctl restart ytc-web-backend.service || true
-
-echo "[post_deploy] ytc-web-backend implantado e serviço reiniciado."
->>>>>>> f6228b14
+fi