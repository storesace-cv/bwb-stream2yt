#!/usr/bin/env bash
set -euo pipefail

if [[ -z "${BASH_VERSION:-}" ]]; then
    echo "[post_deploy] Este script requer bash para executar." >&2
    exit 1
fi

LOG_FILE="/var/log/bwb_post_deploy.log"
mkdir -p "$(dirname "${LOG_FILE}")"
exec > >(tee -a "${LOG_FILE}") 2>&1

log() {
    echo "[post_deploy] $*"
}

remove_legacy_components() {
    local -a legacy_services=(
        "yt-decider-daemon.service"
        "yt-decider.service"
    )

    for service in "${legacy_services[@]}"; do
        if systemctl list-unit-files "${service}" >/dev/null 2>&1; then
            log "Desativando serviço legado ${service}"
            systemctl disable --now "${service}" >/dev/null 2>&1 || true
        fi
    done

    local -a legacy_paths=(
        "/etc/systemd/system/yt-decider-daemon.service"
        "/etc/systemd/system/yt-decider.service"
        "/usr/local/bin/yt_decider_daemon.py"
        "/usr/local/bin/yt-decider-daemon.py"
        "/usr/local/bin/yt-decider-debug.sh"
    )

    for path in "${legacy_paths[@]}"; do
        if [[ -e "${path}" ]]; then
            log "Removendo artefacto legado ${path}"
            rm -f "${path}"
        fi
    done

    systemctl daemon-reload
}

print_available_scripts() {
    log "Scripts disponíveis para diagnóstico e recuperação:"
    log "  reset_secondary_droplet.sh — limpa caches e reinicia serviços críticos (fallback, monitor, backend)."
    log "    Comando: sudo /usr/local/bin/reset_secondary_droplet.sh"
    log "  status-monitor-debug.sh — recolhe evidências do monitor HTTP (últimas 48h) e gera ficheiro de análise."
    log "    Comando: sudo /usr/local/bin/status-monitor-debug.sh"
    log "  ensure_broadcast.py — valida se existe live do YouTube pronta e ligada ao stream correto."
    log "    Comando: sudo /usr/local/bin/ensure_broadcast.py"
    log "  bwb_status_monitor.py — servidor HTTP que recebe heartbeats do primário; ver --help para opções."
    log "    Comando: sudo /usr/local/bin/bwb_status_monitor.py --help"
}

<<<<<<< HEAD
=======
STATE_DIR="/var/lib/bwb-post-deploy"
mkdir -p "${STATE_DIR}"
REQUIREMENTS_HASH_FILE="${STATE_DIR}/secondary_requirements.sha256"
NEED_DAEMON_RELOAD=false

maybe_systemctl_daemon_reload() {
    if [[ "${NEED_DAEMON_RELOAD}" == "true" ]]; then
        log "systemd recebeu alterações; executando daemon-reload."
        systemctl daemon-reload
        NEED_DAEMON_RELOAD=false
    fi
}

ensure_installed_file() {
    local src="$1"
    local dest="$2"
    local mode="$3"
    local owner="${4:-root}"
    local group="${5:-root}"
    local need_install=0

    if [[ ! -e "${dest}" ]]; then
        need_install=1
    else
        if ! cmp -s "${src}" "${dest}"; then
            need_install=1
        else
            local current_mode
            current_mode=$(stat -c '%a' "${dest}")
            if (( 8#${current_mode} != 8#${mode} )); then
                need_install=1
            else
                local current_owner
                local current_group
                current_owner=$(stat -c '%U' "${dest}")
                current_group=$(stat -c '%G' "${dest}")
                if [[ "${current_owner}" != "${owner}" || "${current_group}" != "${group}" ]]; then
                    need_install=1
                fi
            fi
        fi
    fi

    if (( need_install )); then
        install -m "${mode}" -o "${owner}" -g "${group}" "${src}" "${dest}"
        log "Atualizado ${dest} a partir de ${src}."
        if [[ "${dest}" == /etc/systemd/system/* ]]; then
            NEED_DAEMON_RELOAD=true
        fi
        return 0
    fi

    log "${dest} já está actualizado; sem alterações."
    return 1
}

systemctl_is_enabled() {
    systemctl is-enabled "$1" >/dev/null 2>&1
}

systemctl_is_active() {
    systemctl is-active "$1" >/dev/null 2>&1
}

ensure_service_disabled() {
    local unit="$1"
    if systemctl_is_enabled "${unit}"; then
        log "Desativando ${unit} (--now) para manter estado esperado."
        systemctl disable --now "${unit}"
    elif systemctl_is_active "${unit}"; then
        log "${unit} ativo mas não estava desativado; a parar."
        systemctl stop "${unit}"
    else
        log "${unit} já se encontra parado e desativado."
    fi
}

ensure_timer_enabled() {
    local timer="$1"
    if systemctl_is_enabled "${timer}"; then
        if systemctl_is_active "${timer}"; then
            log "${timer} já está ativo e habilitado."
        else
            log "${timer} estava habilitado mas parado; a iniciar."
            systemctl start "${timer}"
        fi
    else
        log "Ativando ${timer} (--now)."
        systemctl enable --now "${timer}"
    fi
}

log "Registando saída completa em ${LOG_FILE}"

remove_legacy_components

>>>>>>> 7c3e5875
ensure_swap() {
    if swapon --noheadings 2>/dev/null | grep -q '\S'; then
        log "Swap já configurado; nenhuma ação necessária."
        return
    fi

    local swapfile="/swapfile"
    if [[ ! -f "${swapfile}" ]]; then
        log "Criando swapfile de 512 MiB em ${swapfile}."
        if ! fallocate -l 512M "${swapfile}" 2>/dev/null; then
            log "fallocate indisponível; usando dd para criar swapfile."
            dd if=/dev/zero of="${swapfile}" bs=1M count=512 status=none
        fi
        chmod 600 "${swapfile}"
        mkswap "${swapfile}" >/dev/null
    else
        log "Swapfile existente encontrado; reutilizando ${swapfile}."
    fi

    if ! swapon "${swapfile}" >/dev/null 2>&1; then
        log "Falha ao ativar swapfile ${swapfile}."
        return
    fi

    if ! grep -q "^${swapfile} " /etc/fstab; then
        log "Persistindo swapfile em /etc/fstab."
        printf '%s\n' "${swapfile} none swap sw 0 0" >> /etc/fstab
    fi

    log "Swapfile ${swapfile} ativo."
}

ensure_python_venv() {
    local python_bin=${PYTHON_BIN:-python3}
    if "${python_bin}" -m ensurepip --help >/dev/null 2>&1; then
        log "python3 venv disponível; nenhum pacote adicional necessário."
        return
    fi

    log "python3 venv indisponível; instalando pacotes do sistema."
    export DEBIAN_FRONTEND=noninteractive
    apt-get update

    local version
    version=$("${python_bin}" -c 'import sys; print(f"{sys.version_info.major}.{sys.version_info.minor}")')
    local pkg="python${version}-venv"
    if ! apt-get install -y "${pkg}"; then
        log "Pacote ${pkg} indisponível; tentando python3-venv."
        apt-get install -y python3-venv
    fi

    if ! "${python_bin}" -m ensurepip --help >/dev/null 2>&1; then
        log "Falha ao preparar python3-venv mesmo após instalação."
        exit 1
    fi

    log "python${version} ensurepip validado após instalação."
}

ensure_secondary_requirements() {
    local force="${FORCE_REDEPLOY:-}"
    local requirements_path="${SECONDARY_DIR}/requirements.txt"
    local current_hash
    current_hash=$(sha256sum "${requirements_path}" | awk '{print $1}')
    local previous_hash=""
    if [[ -f "${REQUIREMENTS_HASH_FILE}" ]]; then
        previous_hash=$(<"${REQUIREMENTS_HASH_FILE}")
    fi

    if [[ "${force}" == "1" ]]; then
        log "FORCE_REDEPLOY=1 detectado; reinstalando dependências do fallback."
    fi

    if [[ "${current_hash}" != "${previous_hash}" || "${force}" == "1" ]]; then
        log "Instalando dependências base do fallback (requirements.txt actualizado)."
        pip3 install --no-cache-dir -r requirements.txt
        echo "${current_hash}" > "${REQUIREMENTS_HASH_FILE}"
    else
        log "Dependências base já instaladas; nenhuma ação necessária."
    fi
}

setup_status_monitor() {
    log "Instalando monitor HTTP de status do primário"

    local restart_required=false

    if ensure_installed_file \
        bin/bwb_status_monitor.py \
        /usr/local/bin/bwb_status_monitor.py \
        755 root root; then
        restart_required=true
    fi

    if ensure_installed_file \
        systemd/bwb-status-monitor.service \
        /etc/systemd/system/bwb-status-monitor.service \
        644 root root; then
        restart_required=true
    fi

    maybe_systemctl_daemon_reload

    local state_dir="/var/lib/bwb-status-monitor"
    install -d -m 755 -o root -g root "${state_dir}"
    if [[ ! -f "${state_dir}/status.json" ]]; then
        printf '[]\n' >"${state_dir}/status.json"
        chown root:root "${state_dir}/status.json"
        chmod 640 "${state_dir}/status.json"
    fi

    if [[ ! -f "/var/log/bwb_status_monitor.log" ]]; then
        touch /var/log/bwb_status_monitor.log
        chmod 640 /var/log/bwb_status_monitor.log
    fi

    local env_file="/etc/bwb-status-monitor.env"
    local tmp_env
    tmp_env=$(mktemp)
    cat <<'ENVEOF' >"${tmp_env}"
# /etc/bwb-status-monitor.env — configurações para o monitor HTTP de status.
# Descomente e ajuste as variáveis conforme necessário.
#BWB_STATUS_BIND=0.0.0.0
#BWB_STATUS_PORT=8080
#BWB_STATUS_HISTORY_SECONDS=300
#BWB_STATUS_MISSED_THRESHOLD=40
#BWB_STATUS_RECOVERY_REPORTS=2
#BWB_STATUS_CHECK_INTERVAL=5
#BWB_STATUS_STATE_FILE=/var/lib/bwb-status-monitor/status.json
#BWB_STATUS_LOG_FILE=/var/log/bwb_status_monitor.log
#BWB_STATUS_SECONDARY_SERVICE=youtube-fallback.service
#BWB_STATUS_TOKEN=
ENVEOF
    if ensure_installed_file "${tmp_env}" "${env_file}" 640 root root; then
        restart_required=true
    fi
    rm -f "${tmp_env}"

    if command -v ufw >/dev/null 2>&1; then
        if ufw status 2>/dev/null | grep -qi "status: active"; then
            if ! ufw status 2>/dev/null | grep -qE '\b8080/tcp\b'; then
                if ! ufw allow 8080/tcp; then
                    log "Aviso: não foi possível abrir a porta 8080 no ufw"
                fi
            fi
        fi
    fi

    if ! systemctl_is_enabled bwb-status-monitor.service; then
        log "Ativando bwb-status-monitor.service para arranque automático."
        systemctl enable bwb-status-monitor.service
    else
        log "bwb-status-monitor.service já está configurado para iniciar no arranque."
    fi

    if systemctl_is_active bwb-status-monitor.service; then
        if [[ "${restart_required}" == "true" ]]; then
            log "Reiniciando bwb-status-monitor.service para aplicar alterações."
            systemctl restart bwb-status-monitor.service
        else
            log "bwb-status-monitor.service já está em execução."
        fi
    else
        log "Iniciando bwb-status-monitor.service."
        systemctl start bwb-status-monitor.service
    fi

    log "Monitor de status ativo em ${state_dir}"
}

main() {
    log "Registando saída completa em ${LOG_FILE}"

    remove_legacy_components

<<<<<<< HEAD
    local script_dir
    script_dir="$(cd "$(dirname "${BASH_SOURCE[0]}")" && pwd)"
    local repo_dir
    repo_dir="$(cd "${script_dir}/.." && pwd)"
    local secondary_dir="${repo_dir}/secondary-droplet"

    cd "${secondary_dir}"
=======
log "Validando dependências base do fallback"
ensure_secondary_requirements

fallback_changed=false
if ensure_installed_file \
    bin/youtube_fallback.sh \
    /usr/local/bin/youtube_fallback.sh \
    755 root root; then
    fallback_changed=true
fi
if ensure_installed_file \
    systemd/youtube-fallback.service \
    /etc/systemd/system/youtube-fallback.service \
    644 root root; then
    fallback_changed=true
fi

ensure_broadcast_changed=false
if ensure_installed_file \
    bin/ensure_broadcast.py \
    /usr/local/bin/ensure_broadcast.py \
    755 root root; then
    ensure_broadcast_changed=true
fi
if ensure_installed_file \
    systemd/ensure-broadcast.service \
    /etc/systemd/system/ensure-broadcast.service \
    644 root root; then
    ensure_broadcast_changed=true
fi
if ensure_installed_file \
    systemd/ensure-broadcast.timer \
    /etc/systemd/system/ensure-broadcast.timer \
    644 root root; then
    ensure_broadcast_changed=true
fi

maybe_systemctl_daemon_reload
>>>>>>> 7c3e5875

    log "Instalando dependências base do fallback"
    pip3 install --no-cache-dir -r requirements.txt

<<<<<<< HEAD
    install -m 755 -o root -g root bin/youtube_fallback.sh /usr/local/bin/youtube_fallback.sh
    install -m 644 -o root -g root systemd/youtube-fallback.service /etc/systemd/system/youtube-fallback.service
    install -m 755 -o root -g root bin/ensure_broadcast.py /usr/local/bin/ensure_broadcast.py
    install -m 644 -o root -g root systemd/ensure-broadcast.service /etc/systemd/system/ensure-broadcast.service
    install -m 644 -o root -g root systemd/ensure-broadcast.timer /etc/systemd/system/ensure-broadcast.timer

    log "Instalando utilitários administrativos no /usr/local/bin"
=======
reset_secondary_source="${SCRIPT_DIR}/reset_secondary_droplet.sh"
if [[ -f "${reset_secondary_source}" ]]; then
    ensure_installed_file "${reset_secondary_source}" /usr/local/bin/reset_secondary_droplet.sh 755 root root
else
    log "Aviso: reset_secondary_droplet.sh não encontrado em ${reset_secondary_source}; instalação ignorada."
fi

yt_decider_debug_source="${SCRIPT_DIR}/yt-decider-debug.sh"
if [[ -f "${yt_decider_debug_source}" ]]; then
    ensure_installed_file "${yt_decider_debug_source}" /usr/local/bin/yt-decider-debug.sh 755 root root
else
    log "Aviso: status-monitor-debug.sh não encontrado em ${status_monitor_debug_source}; instalação ignorada."
fi
>>>>>>> 7c3e5875

    local reset_secondary_source="${script_dir}/reset_secondary_droplet.sh"
    if [[ -f "${reset_secondary_source}" ]]; then
        install -m 755 -o root -g root "${reset_secondary_source}" /usr/local/bin/reset_secondary_droplet.sh
    else
        log "Aviso: reset_secondary_droplet.sh não encontrado em ${reset_secondary_source}; instalação ignorada."
    fi

    local status_monitor_debug_source="${script_dir}/status-monitor-debug.sh"
    if [[ -f "${status_monitor_debug_source}" ]]; then
        install -m 755 -o root -g root "${status_monitor_debug_source}" /usr/local/bin/status-monitor-debug.sh
    else
        log "Aviso: status-monitor-debug.sh não encontrado em ${status_monitor_debug_source}; instalação ignorada."
    fi

    local ENV_FILE="/etc/youtube-fallback.env"
    local DEFAULTS_FILE="config/youtube-fallback.defaults"

    local existing_key=""
    if [[ -f "${ENV_FILE}" ]]; then
        while IFS= read -r line; do
            case "${line}" in
                YT_KEY=*)
                    existing_key="${line#YT_KEY=}"
                    ;;
            esac
        done < "${ENV_FILE}"
    fi

    if [[ -z "${existing_key}" ]]; then
        existing_key='""'
    fi

    local tmp_env
    tmp_env="$(mktemp)"
    trap 'rm -f "'"${tmp_env}"'"' EXIT
    {
        echo "# /etc/youtube-fallback.env (managed by post_deploy.sh)"
        echo "# Defaults live in /usr/local/config/youtube-fallback.defaults. Override only what you need here."
        echo "YT_KEY=${existing_key}"
        echo
        echo "# Default parameters for reference:"
        while IFS= read -r default_line; do
            [[ -z "${default_line}" ]] && continue
            [[ "${default_line}" =~ ^# ]] && continue
            echo "#${default_line}"
        done < "${DEFAULTS_FILE}"
    } > "${tmp_env}"

    install -m 644 -o root -g root "${tmp_env}" "${ENV_FILE}"
    rm -f "${tmp_env}"
    trap - EXIT

    systemctl daemon-reload
    systemctl stop youtube-fallback.service || true
    systemctl disable youtube-fallback.service || true
    systemctl enable --now ensure-broadcast.timer

    setup_status_monitor

    log "youtube-fallback atualizado e env sincronizado."

    log "Preparando backend do ytc-web via secondary-droplet/bin/ytc_web_backend_setup.sh..."
    ensure_python_venv
    bash bin/ytc_web_backend_setup.sh

    ensure_swap

    log "Operação concluída."
    print_available_scripts

    if command -v deactivate >/dev/null 2>&1; then
        deactivate
    fi
}

<<<<<<< HEAD
main "$@"
=======
tmp_env="$(mktemp)"
trap 'rm -f "'"${tmp_env}"'"' EXIT
{
    echo "# /etc/youtube-fallback.env (managed by post_deploy.sh)"
    echo "# Defaults live in /usr/local/config/youtube-fallback.defaults. Override only what you need here."
    echo "YT_KEY=${existing_key}"
    echo
    echo "# Default parameters for reference:"
    while IFS= read -r default_line; do
        [[ -z "${default_line}" ]] && continue
        [[ "${default_line}" =~ ^# ]] && continue
        echo "#${default_line}"
    done < "${DEFAULTS_FILE}"
} > "${tmp_env}"
if ensure_installed_file "${tmp_env}" "${ENV_FILE}" 644 root root; then
    fallback_changed=true
fi
rm -f "${tmp_env}"
trap - EXIT

maybe_systemctl_daemon_reload

ensure_service_disabled youtube-fallback.service
if [[ "${fallback_changed}" == "true" ]]; then
    log "Conteúdo do youtube-fallback atualizado; próximo arranque refletirá alterações."
fi

ensure_timer_enabled ensure-broadcast.timer
if [[ "${ensure_broadcast_changed}" == "true" ]]; then
    if systemctl_is_active ensure-broadcast.service; then
        log "Reiniciando ensure-broadcast.service para aplicar novas versões."
        systemctl restart ensure-broadcast.service
    fi
fi

setup_status_monitor

log "youtube-fallback atualizado e env sincronizado."

log "Preparando backend do ytc-web via secondary-droplet/bin/ytc_web_backend_setup.sh..."
ensure_python_venv
bash bin/ytc_web_backend_setup.sh

ensure_swap

log "Operação concluída."
print_available_scripts

if command -v deactivate >/dev/null 2>&1; then
    deactivate
fi
>>>>>>> 7c3e5875
<|MERGE_RESOLUTION|>--- conflicted
+++ resolved
@@ -57,105 +57,6 @@
     log "    Comando: sudo /usr/local/bin/bwb_status_monitor.py --help"
 }
 
-<<<<<<< HEAD
-=======
-STATE_DIR="/var/lib/bwb-post-deploy"
-mkdir -p "${STATE_DIR}"
-REQUIREMENTS_HASH_FILE="${STATE_DIR}/secondary_requirements.sha256"
-NEED_DAEMON_RELOAD=false
-
-maybe_systemctl_daemon_reload() {
-    if [[ "${NEED_DAEMON_RELOAD}" == "true" ]]; then
-        log "systemd recebeu alterações; executando daemon-reload."
-        systemctl daemon-reload
-        NEED_DAEMON_RELOAD=false
-    fi
-}
-
-ensure_installed_file() {
-    local src="$1"
-    local dest="$2"
-    local mode="$3"
-    local owner="${4:-root}"
-    local group="${5:-root}"
-    local need_install=0
-
-    if [[ ! -e "${dest}" ]]; then
-        need_install=1
-    else
-        if ! cmp -s "${src}" "${dest}"; then
-            need_install=1
-        else
-            local current_mode
-            current_mode=$(stat -c '%a' "${dest}")
-            if (( 8#${current_mode} != 8#${mode} )); then
-                need_install=1
-            else
-                local current_owner
-                local current_group
-                current_owner=$(stat -c '%U' "${dest}")
-                current_group=$(stat -c '%G' "${dest}")
-                if [[ "${current_owner}" != "${owner}" || "${current_group}" != "${group}" ]]; then
-                    need_install=1
-                fi
-            fi
-        fi
-    fi
-
-    if (( need_install )); then
-        install -m "${mode}" -o "${owner}" -g "${group}" "${src}" "${dest}"
-        log "Atualizado ${dest} a partir de ${src}."
-        if [[ "${dest}" == /etc/systemd/system/* ]]; then
-            NEED_DAEMON_RELOAD=true
-        fi
-        return 0
-    fi
-
-    log "${dest} já está actualizado; sem alterações."
-    return 1
-}
-
-systemctl_is_enabled() {
-    systemctl is-enabled "$1" >/dev/null 2>&1
-}
-
-systemctl_is_active() {
-    systemctl is-active "$1" >/dev/null 2>&1
-}
-
-ensure_service_disabled() {
-    local unit="$1"
-    if systemctl_is_enabled "${unit}"; then
-        log "Desativando ${unit} (--now) para manter estado esperado."
-        systemctl disable --now "${unit}"
-    elif systemctl_is_active "${unit}"; then
-        log "${unit} ativo mas não estava desativado; a parar."
-        systemctl stop "${unit}"
-    else
-        log "${unit} já se encontra parado e desativado."
-    fi
-}
-
-ensure_timer_enabled() {
-    local timer="$1"
-    if systemctl_is_enabled "${timer}"; then
-        if systemctl_is_active "${timer}"; then
-            log "${timer} já está ativo e habilitado."
-        else
-            log "${timer} estava habilitado mas parado; a iniciar."
-            systemctl start "${timer}"
-        fi
-    else
-        log "Ativando ${timer} (--now)."
-        systemctl enable --now "${timer}"
-    fi
-}
-
-log "Registando saída completa em ${LOG_FILE}"
-
-remove_legacy_components
-
->>>>>>> 7c3e5875
 ensure_swap() {
     if swapon --noheadings 2>/dev/null | grep -q '\S'; then
         log "Swap já configurado; nenhuma ação necessária."
@@ -331,7 +232,6 @@
 
     remove_legacy_components
 
-<<<<<<< HEAD
     local script_dir
     script_dir="$(cd "$(dirname "${BASH_SOURCE[0]}")" && pwd)"
     local repo_dir
@@ -339,51 +239,10 @@
     local secondary_dir="${repo_dir}/secondary-droplet"
 
     cd "${secondary_dir}"
-=======
-log "Validando dependências base do fallback"
-ensure_secondary_requirements
-
-fallback_changed=false
-if ensure_installed_file \
-    bin/youtube_fallback.sh \
-    /usr/local/bin/youtube_fallback.sh \
-    755 root root; then
-    fallback_changed=true
-fi
-if ensure_installed_file \
-    systemd/youtube-fallback.service \
-    /etc/systemd/system/youtube-fallback.service \
-    644 root root; then
-    fallback_changed=true
-fi
-
-ensure_broadcast_changed=false
-if ensure_installed_file \
-    bin/ensure_broadcast.py \
-    /usr/local/bin/ensure_broadcast.py \
-    755 root root; then
-    ensure_broadcast_changed=true
-fi
-if ensure_installed_file \
-    systemd/ensure-broadcast.service \
-    /etc/systemd/system/ensure-broadcast.service \
-    644 root root; then
-    ensure_broadcast_changed=true
-fi
-if ensure_installed_file \
-    systemd/ensure-broadcast.timer \
-    /etc/systemd/system/ensure-broadcast.timer \
-    644 root root; then
-    ensure_broadcast_changed=true
-fi
-
-maybe_systemctl_daemon_reload
->>>>>>> 7c3e5875
 
     log "Instalando dependências base do fallback"
     pip3 install --no-cache-dir -r requirements.txt
 
-<<<<<<< HEAD
     install -m 755 -o root -g root bin/youtube_fallback.sh /usr/local/bin/youtube_fallback.sh
     install -m 644 -o root -g root systemd/youtube-fallback.service /etc/systemd/system/youtube-fallback.service
     install -m 755 -o root -g root bin/ensure_broadcast.py /usr/local/bin/ensure_broadcast.py
@@ -391,21 +250,6 @@
     install -m 644 -o root -g root systemd/ensure-broadcast.timer /etc/systemd/system/ensure-broadcast.timer
 
     log "Instalando utilitários administrativos no /usr/local/bin"
-=======
-reset_secondary_source="${SCRIPT_DIR}/reset_secondary_droplet.sh"
-if [[ -f "${reset_secondary_source}" ]]; then
-    ensure_installed_file "${reset_secondary_source}" /usr/local/bin/reset_secondary_droplet.sh 755 root root
-else
-    log "Aviso: reset_secondary_droplet.sh não encontrado em ${reset_secondary_source}; instalação ignorada."
-fi
-
-yt_decider_debug_source="${SCRIPT_DIR}/yt-decider-debug.sh"
-if [[ -f "${yt_decider_debug_source}" ]]; then
-    ensure_installed_file "${yt_decider_debug_source}" /usr/local/bin/yt-decider-debug.sh 755 root root
-else
-    log "Aviso: status-monitor-debug.sh não encontrado em ${status_monitor_debug_source}; instalação ignorada."
-fi
->>>>>>> 7c3e5875
 
     local reset_secondary_source="${script_dir}/reset_secondary_droplet.sh"
     if [[ -f "${reset_secondary_source}" ]]; then
@@ -482,58 +326,4 @@
     fi
 }
 
-<<<<<<< HEAD
-main "$@"
-=======
-tmp_env="$(mktemp)"
-trap 'rm -f "'"${tmp_env}"'"' EXIT
-{
-    echo "# /etc/youtube-fallback.env (managed by post_deploy.sh)"
-    echo "# Defaults live in /usr/local/config/youtube-fallback.defaults. Override only what you need here."
-    echo "YT_KEY=${existing_key}"
-    echo
-    echo "# Default parameters for reference:"
-    while IFS= read -r default_line; do
-        [[ -z "${default_line}" ]] && continue
-        [[ "${default_line}" =~ ^# ]] && continue
-        echo "#${default_line}"
-    done < "${DEFAULTS_FILE}"
-} > "${tmp_env}"
-if ensure_installed_file "${tmp_env}" "${ENV_FILE}" 644 root root; then
-    fallback_changed=true
-fi
-rm -f "${tmp_env}"
-trap - EXIT
-
-maybe_systemctl_daemon_reload
-
-ensure_service_disabled youtube-fallback.service
-if [[ "${fallback_changed}" == "true" ]]; then
-    log "Conteúdo do youtube-fallback atualizado; próximo arranque refletirá alterações."
-fi
-
-ensure_timer_enabled ensure-broadcast.timer
-if [[ "${ensure_broadcast_changed}" == "true" ]]; then
-    if systemctl_is_active ensure-broadcast.service; then
-        log "Reiniciando ensure-broadcast.service para aplicar novas versões."
-        systemctl restart ensure-broadcast.service
-    fi
-fi
-
-setup_status_monitor
-
-log "youtube-fallback atualizado e env sincronizado."
-
-log "Preparando backend do ytc-web via secondary-droplet/bin/ytc_web_backend_setup.sh..."
-ensure_python_venv
-bash bin/ytc_web_backend_setup.sh
-
-ensure_swap
-
-log "Operação concluída."
-print_available_scripts
-
-if command -v deactivate >/dev/null 2>&1; then
-    deactivate
-fi
->>>>>>> 7c3e5875
+main "$@"