#!/usr/bin/env bash
set -euo pipefail

if [[ -z "${BASH_VERSION:-}" ]]; then
    echo "[post_deploy] Este script requer bash para executar." >&2
    exit 1
fi

LOG_FILE="/var/log/bwb_post_deploy.log"
mkdir -p "$(dirname "${LOG_FILE}")"
exec > >(tee -a "${LOG_FILE}") 2>&1

log() {
    echo "[post_deploy] $*"
}

<<<<<<< HEAD
warn_missing() {
    local what=$1
    local where=$2
    log "Aviso: ${what} não encontrado em ${where}; instalação ignorada."
}

ensure_installed_file() {
    local source=$1
    local destination=$2
    local mode=$3
    local owner=${4:-root}
    local group=${5:-root}

    if [[ -e "${source}" ]]; then
        install -m "${mode}" -o "${owner}" -g "${group}" "${source}" "${destination}"
    else
        warn_missing "${source##*/}" "${source}"
    fi
}

maybe_systemctl_daemon_reload() {
    if command -v systemctl >/dev/null 2>&1; then
        systemctl daemon-reload
    else
        log "Aviso: systemctl indisponível; ignorando daemon-reload."
    fi
}

=======
>>>>>>> 106f7db5
remove_legacy_components() {
    local -a legacy_services=(
        "yt-decider-daemon.service"
        "yt-decider.service"
    )

    for service in "${legacy_services[@]}"; do
        if systemctl list-unit-files "${service}" >/dev/null 2>&1; then
            log "Desativando serviço legado ${service}"
            systemctl disable --now "${service}" >/dev/null 2>&1 || true
        fi
    done

    local -a legacy_paths=(
        "/etc/systemd/system/yt-decider-daemon.service"
        "/etc/systemd/system/yt-decider.service"
        "/usr/local/bin/yt_decider_daemon.py"
        "/usr/local/bin/yt-decider-daemon.py"
        "/usr/local/bin/yt-decider-debug.sh"
    )

    for path in "${legacy_paths[@]}"; do
        if [[ -e "${path}" ]]; then
            log "Removendo artefacto legado ${path}"
            rm -f "${path}"
        fi
    done

    systemctl daemon-reload
}

print_available_scripts() {
    log "Scripts disponíveis para diagnóstico e recuperação:"
    log "  reset_secondary_droplet.sh — limpa caches e reinicia serviços críticos (fallback, monitor, backend)."
    log "    Comando: sudo /usr/local/bin/reset_secondary_droplet.sh"
    log "  status-monitor-debug.sh — recolhe evidências do monitor HTTP (últimas 48h) e gera ficheiro de análise."
    log "    Comando: sudo /usr/local/bin/status-monitor-debug.sh"
    log "  ensure_broadcast.py — valida se existe live do YouTube pronta e ligada ao stream correto."
    log "    Comando: sudo /usr/local/bin/ensure_broadcast.py"
    log "  bwb_status_monitor.py — servidor HTTP que recebe heartbeats do primário; ver --help para opções."
    log "    Comando: sudo /usr/local/bin/bwb_status_monitor.py --help"
}

ensure_swap() {
    if swapon --noheadings 2>/dev/null | grep -q '\S'; then
        log "Swap já configurado; nenhuma ação necessária."
        return
    fi

    local swapfile="/swapfile"
    if [[ ! -f "${swapfile}" ]]; then
        log "Criando swapfile de 512 MiB em ${swapfile}."
        if ! fallocate -l 512M "${swapfile}" 2>/dev/null; then
            log "fallocate indisponível; usando dd para criar swapfile."
            dd if=/dev/zero of="${swapfile}" bs=1M count=512 status=none
        fi
        chmod 600 "${swapfile}"
        mkswap "${swapfile}" >/dev/null
    else
        log "Swapfile existente encontrado; reutilizando ${swapfile}."
    fi

    if ! swapon "${swapfile}" >/dev/null 2>&1; then
        log "Falha ao ativar swapfile ${swapfile}."
        return
    fi

    if ! grep -q "^${swapfile} " /etc/fstab; then
        log "Persistindo swapfile em /etc/fstab."
        printf '%s\n' "${swapfile} none swap sw 0 0" >> /etc/fstab
    fi

    log "Swapfile ${swapfile} ativo."
}

ensure_python_venv() {
    local python_bin=${PYTHON_BIN:-python3}
    if "${python_bin}" -m ensurepip --help >/dev/null 2>&1; then
        log "python3 venv disponível; nenhum pacote adicional necessário."
        return
    fi

    log "python3 venv indisponível; instalando pacotes do sistema."
    export DEBIAN_FRONTEND=noninteractive
    apt-get update

    local version
    version=$("${python_bin}" -c 'import sys; print(f"{sys.version_info.major}.{sys.version_info.minor}")')
    local pkg="python${version}-venv"
    if ! apt-get install -y "${pkg}"; then
        log "Pacote ${pkg} indisponível; tentando python3-venv."
        apt-get install -y python3-venv
    fi

    if ! "${python_bin}" -m ensurepip --help >/dev/null 2>&1; then
        log "Falha ao preparar python3-venv mesmo após instalação."
        exit 1
    fi

    log "python${version} ensurepip validado após instalação."
}

ensure_secondary_requirements() {
    local force="${FORCE_REDEPLOY:-}"
    local requirements_path="${SECONDARY_DIR}/requirements.txt"
    local current_hash
    current_hash=$(sha256sum "${requirements_path}" | awk '{print $1}')
    local previous_hash=""
    if [[ -f "${REQUIREMENTS_HASH_FILE}" ]]; then
        previous_hash=$(<"${REQUIREMENTS_HASH_FILE}")
    fi

    if [[ "${force}" == "1" ]]; then
        log "FORCE_REDEPLOY=1 detectado; reinstalando dependências do fallback."
    fi

    if [[ "${current_hash}" != "${previous_hash}" || "${force}" == "1" ]]; then
        log "Instalando dependências base do fallback (requirements.txt actualizado)."
        pip3 install --no-cache-dir -r requirements.txt
        echo "${current_hash}" > "${REQUIREMENTS_HASH_FILE}"
    else
        log "Dependências base já instaladas; nenhuma ação necessária."
    fi
}

setup_status_monitor() {
    log "Instalando monitor HTTP de status do primário"

<<<<<<< HEAD
    ensure_installed_file bin/bwb_status_monitor.py /usr/local/bin/bwb_status_monitor.py 755
    ensure_installed_file systemd/bwb-status-monitor.service /etc/systemd/system/bwb-status-monitor.service 644
=======
    local restart_required=false

    if ensure_installed_file \
        bin/bwb_status_monitor.py \
        /usr/local/bin/bwb_status_monitor.py \
        755 root root; then
        restart_required=true
    fi

    if ensure_installed_file \
        systemd/bwb-status-monitor.service \
        /etc/systemd/system/bwb-status-monitor.service \
        644 root root; then
        restart_required=true
    fi

    maybe_systemctl_daemon_reload
>>>>>>> 106f7db5

    local state_dir="/var/lib/bwb-status-monitor"
    install -d -m 755 -o root -g root "${state_dir}"
    if [[ ! -f "${state_dir}/status.json" ]]; then
        printf '[]\n' >"${state_dir}/status.json"
        chown root:root "${state_dir}/status.json"
        chmod 640 "${state_dir}/status.json"
    fi

    if [[ ! -f "/var/log/bwb_status_monitor.log" ]]; then
        touch /var/log/bwb_status_monitor.log
        chmod 640 /var/log/bwb_status_monitor.log
    fi

    local env_file="/etc/bwb-status-monitor.env"
    local tmp_env
    tmp_env=$(mktemp)
    cat <<'ENVEOF' >"${tmp_env}"
# /etc/bwb-status-monitor.env — configurações para o monitor HTTP de status.
# Descomente e ajuste as variáveis conforme necessário.
#BWB_STATUS_BIND=0.0.0.0
#BWB_STATUS_PORT=8080
#BWB_STATUS_HISTORY_SECONDS=300
#BWB_STATUS_MISSED_THRESHOLD=40
#BWB_STATUS_RECOVERY_REPORTS=2
#BWB_STATUS_CHECK_INTERVAL=5
#BWB_STATUS_STATE_FILE=/var/lib/bwb-status-monitor/status.json
#BWB_STATUS_LOG_FILE=/var/log/bwb_status_monitor.log
#BWB_STATUS_SECONDARY_SERVICE=youtube-fallback.service
#BWB_STATUS_TOKEN=
ENVEOF
    if ensure_installed_file "${tmp_env}" "${env_file}" 640 root root; then
        restart_required=true
    fi
    rm -f "${tmp_env}"

    if command -v ufw >/dev/null 2>&1; then
        if ufw status 2>/dev/null | grep -qi "status: active"; then
            if ! ufw status 2>/dev/null | grep -qE '\b8080/tcp\b'; then
                if ! ufw allow 8080/tcp; then
                    log "Aviso: não foi possível abrir a porta 8080 no ufw"
                fi
            fi
        fi
    fi

<<<<<<< HEAD
    maybe_systemctl_daemon_reload
    systemctl enable --now bwb-status-monitor.service
=======
    if ! systemctl_is_enabled bwb-status-monitor.service; then
        log "Ativando bwb-status-monitor.service para arranque automático."
        systemctl enable bwb-status-monitor.service
    else
        log "bwb-status-monitor.service já está configurado para iniciar no arranque."
    fi

    if systemctl_is_active bwb-status-monitor.service; then
        if [[ "${restart_required}" == "true" ]]; then
            log "Reiniciando bwb-status-monitor.service para aplicar alterações."
            systemctl restart bwb-status-monitor.service
        else
            log "bwb-status-monitor.service já está em execução."
        fi
    else
        log "Iniciando bwb-status-monitor.service."
        systemctl start bwb-status-monitor.service
    fi

>>>>>>> 106f7db5
    log "Monitor de status ativo em ${state_dir}"
}

main() {
    log "Registando saída completa em ${LOG_FILE}"

    remove_legacy_components

    local script_dir
    script_dir="$(cd "$(dirname "${BASH_SOURCE[0]}")" && pwd)"
    local repo_dir
    repo_dir="$(cd "${script_dir}/.." && pwd)"
    local secondary_dir="${repo_dir}/secondary-droplet"

    cd "${secondary_dir}"

    log "Instalando dependências base do fallback"
    pip3 install --no-cache-dir -r requirements.txt

<<<<<<< HEAD
    ensure_installed_file bin/youtube_fallback.sh /usr/local/bin/youtube_fallback.sh 755
    ensure_installed_file systemd/youtube-fallback.service /etc/systemd/system/youtube-fallback.service 644
    ensure_installed_file bin/ensure_broadcast.py /usr/local/bin/ensure_broadcast.py 755
    ensure_installed_file systemd/ensure-broadcast.service /etc/systemd/system/ensure-broadcast.service 644
    ensure_installed_file systemd/ensure-broadcast.timer /etc/systemd/system/ensure-broadcast.timer 644

    log "Instalando utilitários administrativos no /usr/local/bin"

    ensure_installed_file "${script_dir}/reset_secondary_droplet.sh" /usr/local/bin/reset_secondary_droplet.sh 755
    ensure_installed_file "${script_dir}/status-monitor-debug.sh" /usr/local/bin/status-monitor-debug.sh 755

=======
    install -m 755 -o root -g root bin/youtube_fallback.sh /usr/local/bin/youtube_fallback.sh
    install -m 644 -o root -g root systemd/youtube-fallback.service /etc/systemd/system/youtube-fallback.service
    install -m 755 -o root -g root bin/ensure_broadcast.py /usr/local/bin/ensure_broadcast.py
    install -m 644 -o root -g root systemd/ensure-broadcast.service /etc/systemd/system/ensure-broadcast.service
    install -m 644 -o root -g root systemd/ensure-broadcast.timer /etc/systemd/system/ensure-broadcast.timer

    log "Instalando utilitários administrativos no /usr/local/bin"

    local reset_secondary_source="${script_dir}/reset_secondary_droplet.sh"
    if [[ -f "${reset_secondary_source}" ]]; then
        install -m 755 -o root -g root "${reset_secondary_source}" /usr/local/bin/reset_secondary_droplet.sh
    else
        log "Aviso: reset_secondary_droplet.sh não encontrado em ${reset_secondary_source}; instalação ignorada."
    fi

    local status_monitor_debug_source="${script_dir}/status-monitor-debug.sh"
    if [[ -f "${status_monitor_debug_source}" ]]; then
        install -m 755 -o root -g root "${status_monitor_debug_source}" /usr/local/bin/status-monitor-debug.sh
    else
        log "Aviso: status-monitor-debug.sh não encontrado em ${status_monitor_debug_source}; instalação ignorada."
    fi

>>>>>>> 106f7db5
    local ENV_FILE="/etc/youtube-fallback.env"
    local DEFAULTS_FILE="config/youtube-fallback.defaults"

    local existing_key=""
    if [[ -f "${ENV_FILE}" ]]; then
        while IFS= read -r line; do
            case "${line}" in
                YT_KEY=*)
                    existing_key="${line#YT_KEY=}"
                    ;;
            esac
        done < "${ENV_FILE}"
    fi

    if [[ -z "${existing_key}" ]]; then
        existing_key='""'
    fi

    local tmp_env
    tmp_env="$(mktemp)"
    trap 'rm -f "'"${tmp_env}"'"' EXIT
    {
        echo "# /etc/youtube-fallback.env (managed by post_deploy.sh)"
        echo "# Defaults live in /usr/local/config/youtube-fallback.defaults. Override only what you need here."
        echo "YT_KEY=${existing_key}"
        echo
        echo "# Default parameters for reference:"
        while IFS= read -r default_line; do
            [[ -z "${default_line}" ]] && continue
            [[ "${default_line}" =~ ^# ]] && continue
            echo "#${default_line}"
        done < "${DEFAULTS_FILE}"
    } > "${tmp_env}"

    install -m 644 -o root -g root "${tmp_env}" "${ENV_FILE}"
    rm -f "${tmp_env}"
    trap - EXIT

<<<<<<< HEAD
    maybe_systemctl_daemon_reload
=======
    systemctl daemon-reload
>>>>>>> 106f7db5
    systemctl stop youtube-fallback.service || true
    systemctl disable youtube-fallback.service || true
    systemctl enable --now ensure-broadcast.timer

    setup_status_monitor

    log "youtube-fallback atualizado e env sincronizado."

    log "Preparando backend do ytc-web via secondary-droplet/bin/ytc_web_backend_setup.sh..."
    ensure_python_venv
    bash bin/ytc_web_backend_setup.sh

    ensure_swap

    log "Operação concluída."
    print_available_scripts

    if command -v deactivate >/dev/null 2>&1; then
        deactivate
    fi
}

main "$@"<|MERGE_RESOLUTION|>--- conflicted
+++ resolved
@@ -14,7 +14,6 @@
     echo "[post_deploy] $*"
 }
 
-<<<<<<< HEAD
 warn_missing() {
     local what=$1
     local where=$2
@@ -43,8 +42,6 @@
     fi
 }
 
-=======
->>>>>>> 106f7db5
 remove_legacy_components() {
     local -a legacy_services=(
         "yt-decider-daemon.service"
@@ -173,28 +170,8 @@
 setup_status_monitor() {
     log "Instalando monitor HTTP de status do primário"
 
-<<<<<<< HEAD
     ensure_installed_file bin/bwb_status_monitor.py /usr/local/bin/bwb_status_monitor.py 755
     ensure_installed_file systemd/bwb-status-monitor.service /etc/systemd/system/bwb-status-monitor.service 644
-=======
-    local restart_required=false
-
-    if ensure_installed_file \
-        bin/bwb_status_monitor.py \
-        /usr/local/bin/bwb_status_monitor.py \
-        755 root root; then
-        restart_required=true
-    fi
-
-    if ensure_installed_file \
-        systemd/bwb-status-monitor.service \
-        /etc/systemd/system/bwb-status-monitor.service \
-        644 root root; then
-        restart_required=true
-    fi
-
-    maybe_systemctl_daemon_reload
->>>>>>> 106f7db5
 
     local state_dir="/var/lib/bwb-status-monitor"
     install -d -m 755 -o root -g root "${state_dir}"
@@ -241,30 +218,8 @@
         fi
     fi
 
-<<<<<<< HEAD
     maybe_systemctl_daemon_reload
     systemctl enable --now bwb-status-monitor.service
-=======
-    if ! systemctl_is_enabled bwb-status-monitor.service; then
-        log "Ativando bwb-status-monitor.service para arranque automático."
-        systemctl enable bwb-status-monitor.service
-    else
-        log "bwb-status-monitor.service já está configurado para iniciar no arranque."
-    fi
-
-    if systemctl_is_active bwb-status-monitor.service; then
-        if [[ "${restart_required}" == "true" ]]; then
-            log "Reiniciando bwb-status-monitor.service para aplicar alterações."
-            systemctl restart bwb-status-monitor.service
-        else
-            log "bwb-status-monitor.service já está em execução."
-        fi
-    else
-        log "Iniciando bwb-status-monitor.service."
-        systemctl start bwb-status-monitor.service
-    fi
-
->>>>>>> 106f7db5
     log "Monitor de status ativo em ${state_dir}"
 }
 
@@ -284,7 +239,6 @@
     log "Instalando dependências base do fallback"
     pip3 install --no-cache-dir -r requirements.txt
 
-<<<<<<< HEAD
     ensure_installed_file bin/youtube_fallback.sh /usr/local/bin/youtube_fallback.sh 755
     ensure_installed_file systemd/youtube-fallback.service /etc/systemd/system/youtube-fallback.service 644
     ensure_installed_file bin/ensure_broadcast.py /usr/local/bin/ensure_broadcast.py 755
@@ -296,30 +250,6 @@
     ensure_installed_file "${script_dir}/reset_secondary_droplet.sh" /usr/local/bin/reset_secondary_droplet.sh 755
     ensure_installed_file "${script_dir}/status-monitor-debug.sh" /usr/local/bin/status-monitor-debug.sh 755
 
-=======
-    install -m 755 -o root -g root bin/youtube_fallback.sh /usr/local/bin/youtube_fallback.sh
-    install -m 644 -o root -g root systemd/youtube-fallback.service /etc/systemd/system/youtube-fallback.service
-    install -m 755 -o root -g root bin/ensure_broadcast.py /usr/local/bin/ensure_broadcast.py
-    install -m 644 -o root -g root systemd/ensure-broadcast.service /etc/systemd/system/ensure-broadcast.service
-    install -m 644 -o root -g root systemd/ensure-broadcast.timer /etc/systemd/system/ensure-broadcast.timer
-
-    log "Instalando utilitários administrativos no /usr/local/bin"
-
-    local reset_secondary_source="${script_dir}/reset_secondary_droplet.sh"
-    if [[ -f "${reset_secondary_source}" ]]; then
-        install -m 755 -o root -g root "${reset_secondary_source}" /usr/local/bin/reset_secondary_droplet.sh
-    else
-        log "Aviso: reset_secondary_droplet.sh não encontrado em ${reset_secondary_source}; instalação ignorada."
-    fi
-
-    local status_monitor_debug_source="${script_dir}/status-monitor-debug.sh"
-    if [[ -f "${status_monitor_debug_source}" ]]; then
-        install -m 755 -o root -g root "${status_monitor_debug_source}" /usr/local/bin/status-monitor-debug.sh
-    else
-        log "Aviso: status-monitor-debug.sh não encontrado em ${status_monitor_debug_source}; instalação ignorada."
-    fi
-
->>>>>>> 106f7db5
     local ENV_FILE="/etc/youtube-fallback.env"
     local DEFAULTS_FILE="config/youtube-fallback.defaults"
 
@@ -358,11 +288,7 @@
     rm -f "${tmp_env}"
     trap - EXIT
 
-<<<<<<< HEAD
     maybe_systemctl_daemon_reload
-=======
-    systemctl daemon-reload
->>>>>>> 106f7db5
     systemctl stop youtube-fallback.service || true
     systemctl disable youtube-fallback.service || true
     systemctl enable --now ensure-broadcast.timer
